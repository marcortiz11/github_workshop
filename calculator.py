--- conflicted
+++ resolved
@@ -4,12 +4,7 @@
 
 def div(x, y) -> float:
     """Divide two integer values"""
-<<<<<<< HEAD
     if (y == 0):
         raise ValueError("Division by zero")
     else:
-        return x / y
-=======
-    assert y != 0, "Cannot divide by zero"
-    return x / y
->>>>>>> 9b892bf7
+        return x / y